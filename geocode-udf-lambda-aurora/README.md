# Access Amazon Location Service from Amazon Aurora

<<<<<<< HEAD
This sample code is part of AWS Database Blog [Access Amazon Location Service from Amazon Aurora](https://aws.amazon.com/blogs/database/access-amazon-location-service-from-amazon-aurora/). It creates and configures a Lambda function to geocode address data stored in Amazon Aurora using Amazon Location Service. Please refer to the blog for solution details.
=======
[![Launch Stack](../images/launch-stack.svg)](https://console.aws.amazon.com/cloudformation/home#/stacks/quickcreate?templateUrl=https://amazon-location-service-lambda-udf.s3.amazonaws.com/geocode-lambda-aurora.yml)

This sample code is part of AWS Blog "Access Amazon Location Service from Amazon Aurora". It creates and configures a Lambda function to geocode address data stored in Amazon Aurora using Amazon Location Service. Please refer to the blog for solution details.
>>>>>>> e901a4f0

1. Run the CloudFormation template `geocode-lambda-aurora.yml` to create the solution stack. The template requires Amazon Aurora cluster identifier.
2. Use `CreateFunction.sql` to create the Lambda user-defined function in Amazon Aurora cluster. Replace the placeholders `<GEOCODE_LAMBDA_FUNCTION_NAME>` with actual value provided in the CloudFormation stack output.
3. Use `CreateTable.sql` to create customer_address table with the fields required to geocode address data. Load customer address data in this table.
4. Run the sample SQL queries provided in the blog to geocode address data.

## Source Code
### Lambda
`geocode.py`
    Common module containing geocode_address function
    
`lambda_function.py`
    Event handler for RDS invocation

### UDF
`CreateFunction.sql`
    Lambda UDF to call GeocodeAddress-Aurora Lambda function

`CreateTable.sql`
    Customer Address table

### CloudFormation
`geocode-lambda-aurora.yml`
    CloudFormation template to configure solution resources - Place index, Lambda functions and IAM permissions

[![Launch Stack](https://d2908q01vomqb2.cloudfront.net/f1f836cb4ea6efb2a0b1b99f41ad8b103eff4b59/2017/02/10/launchstack.png)](https://console.aws.amazon.com/cloudformation/home#/stacks/quickcreate?templateUrl=https://amazon-location-service-lambda-udf.s3.amazonaws.com/geocode-lambda-aurora.yml)<|MERGE_RESOLUTION|>--- conflicted
+++ resolved
@@ -1,12 +1,8 @@
 # Access Amazon Location Service from Amazon Aurora
 
-<<<<<<< HEAD
-This sample code is part of AWS Database Blog [Access Amazon Location Service from Amazon Aurora](https://aws.amazon.com/blogs/database/access-amazon-location-service-from-amazon-aurora/). It creates and configures a Lambda function to geocode address data stored in Amazon Aurora using Amazon Location Service. Please refer to the blog for solution details.
-=======
 [![Launch Stack](../images/launch-stack.svg)](https://console.aws.amazon.com/cloudformation/home#/stacks/quickcreate?templateUrl=https://amazon-location-service-lambda-udf.s3.amazonaws.com/geocode-lambda-aurora.yml)
 
-This sample code is part of AWS Blog "Access Amazon Location Service from Amazon Aurora". It creates and configures a Lambda function to geocode address data stored in Amazon Aurora using Amazon Location Service. Please refer to the blog for solution details.
->>>>>>> e901a4f0
+This sample code is part of AWS Database Blog [Access Amazon Location Service from Amazon Aurora](https://aws.amazon.com/blogs/database/access-amazon-location-service-from-amazon-aurora/). It creates and configures a Lambda function to geocode address data stored in Amazon Aurora using Amazon Location Service. Please refer to the blog for solution details.
 
 1. Run the CloudFormation template `geocode-lambda-aurora.yml` to create the solution stack. The template requires Amazon Aurora cluster identifier.
 2. Use `CreateFunction.sql` to create the Lambda user-defined function in Amazon Aurora cluster. Replace the placeholders `<GEOCODE_LAMBDA_FUNCTION_NAME>` with actual value provided in the CloudFormation stack output.
