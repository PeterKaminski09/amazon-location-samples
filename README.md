# Amazon Location Service Samples

## Introduction

This is a set of sample applications for Amazon Location Service. For more information, please
consult the [Amazon Location Service Developer
Guide](https://docs.aws.amazon.com/location/latest/developerguide).

## Helper Libraries

[Amazon Location Helpers](amazon-location-helpers/)
([`amazon-location-helpers`](https://www.npmjs.com/package/amazon-location-helpers)) is a JavaScript
library that streamlines the use of [MapLibre GL JS](https://maplibre.org/maplibre-gl-js-docs/api/)
with Amazon Location Service.

[Amazon Aurora UDFs for Amazon Location Service](aurora-udfs/) is a set of [AWS Lambda and user-defined functions](https://docs.aws.amazon.com/AmazonRDS/latest/AuroraUserGuide/PostgreSQL-Lambda.html) for [Amazon Aurora PostgreSQL](https://aws.amazon.com/rds/aurora/postgresql-features/) that enable querying [Amazon Location Service](https://aws.amazon.com/location/) using SQL. These facilitate cleaning, validating, and enriching data in place.

## Sample Applications

* [Using MapLibre GL JS with Amazon Location Service](maplibre-gl-js/)
* [Using MapLibre GL JS and React with Amazon Location Service](maplibre-gl-js-react/)
* [Using Tangram with Amazon Location Service](tangram-js/)
* [Using MapLibre Native for Android with Amazon Location Service](maplibre-native-android/)
* [Using MapLibre Native for iOS with Amazon Location Service](maplibre-native-ios/)
* [Using Tangram ES for Android with Amazon Location Service](tangram-es-android/)
* [Using Tangram ES for iOS with Amazon Location Service](tangram-es-ios/)
* [Location Tracking with AWS Amplify on Android](tracking-android/)
* [Location Tracking with AWS Amplify on iOS](tracking-ios/)
* [Asset tracking with Amazon Location, Amplify, and IoT Core](maplibre-js-react-iot-asset-tracking/)
<<<<<<< HEAD
* [Create a custom map style with Amazon Location Service](create-custom-map-style/)
=======
* [Geocode address data in Amazon Aurora](geocode-udf-lambda-aurora)
* [Geocode address data in Amazon Redshift](geocode-udf-lambda-redshift)
>>>>>>> f44ed6c3

## Security

See [CONTRIBUTING](CONTRIBUTING.md#security-issue-notifications) for more information.

## License

This library is licensed under the MIT-0 License. See the LICENSE file.<|MERGE_RESOLUTION|>--- conflicted
+++ resolved
@@ -27,12 +27,9 @@
 * [Location Tracking with AWS Amplify on Android](tracking-android/)
 * [Location Tracking with AWS Amplify on iOS](tracking-ios/)
 * [Asset tracking with Amazon Location, Amplify, and IoT Core](maplibre-js-react-iot-asset-tracking/)
-<<<<<<< HEAD
-* [Create a custom map style with Amazon Location Service](create-custom-map-style/)
-=======
 * [Geocode address data in Amazon Aurora](geocode-udf-lambda-aurora)
 * [Geocode address data in Amazon Redshift](geocode-udf-lambda-redshift)
->>>>>>> f44ed6c3
+* [Create a custom map style with Amazon Location Service](create-custom-map-style/)
 
 ## Security
 
